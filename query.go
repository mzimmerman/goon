/*
 * Copyright (c) 2012 Matt Jibson <matt.jibson@gmail.com>
 *
 * Permission to use, copy, modify, and distribute this software for any
 * purpose with or without fee is hereby granted, provided that the above
 * copyright notice and this permission notice appear in all copies.
 *
 * THE SOFTWARE IS PROVIDED "AS IS" AND THE AUTHOR DISCLAIMS ALL WARRANTIES
 * WITH REGARD TO THIS SOFTWARE INCLUDING ALL IMPLIED WARRANTIES OF
 * MERCHANTABILITY AND FITNESS. IN NO EVENT SHALL THE AUTHOR BE LIABLE FOR
 * ANY SPECIAL, DIRECT, INDIRECT, OR CONSEQUENTIAL DAMAGES OR ANY DAMAGES
 * WHATSOEVER RESULTING FROM LOSS OF USE, DATA OR PROFITS, WHETHER IN AN
 * ACTION OF CONTRACT, NEGLIGENCE OR OTHER TORTIOUS ACTION, ARISING OUT OF
 * OR IN CONNECTION WITH THE USE OR PERFORMANCE OF THIS SOFTWARE.
 */

package goon

import (
	"appengine/datastore"
	"reflect"
)

// Count returns the number of results for the query.
func (g *Goon) Count(q *datastore.Query) (int, error) {
	return q.Count(g.context)
}

// GetAll runs the query in the given context and returns all keys that match
// that query, as well as appending the values to dst, setting the goon key
// fields of dst, and caching the returned data in local memory.
//
// If q is a "keys-only" query, GetAll ignores dst and only returns the keys.
//
// See: https://developers.google.com/appengine/docs/go/datastore/reference#Query.GetAll
func (g *Goon) GetAll(q *datastore.Query, dst interface{}) ([]*datastore.Key, error) {
	keys, err := q.GetAll(g.context, dst)
	if err != nil {
		g.error(err)
		return nil, err
	}

	keysOnly := dst == nil

	var v reflect.Value
	var t reflect.Type
	if !keysOnly {
		v = reflect.Indirect(reflect.ValueOf(dst))
		t = v.Type()

		// try to detect a keys-only query
		if t.Kind() != reflect.Slice || v.Len() != len(keys) {
			keysOnly = true
		}
	}

	if keysOnly {
		return keys, err
	}

<<<<<<< HEAD
	if !g.inTransaction {
		g.cacheLock.Lock()
		defer g.cacheLock.Unlock()
	}

	for i, k := range keys {
		var e interface{}
		vi := v.Index(i)
		if vi.Kind() == reflect.Ptr {
			e = vi.Interface()
		} else {
			e = vi.Addr().Interface()
		}

		if err := setStructKey(e, k); err != nil {
			return nil, err
		}
=======
	// assert that it needs to be a slice of *struct

	for i, k := range keys {
		e := v.Index(i).Interface()
		setStructKey(e, k)
>>>>>>> 16dae8da

		if !g.inTransaction {
			// Cache lock is handled before the for loop
			g.cache[memkey(k)] = e
		}
	}

	return keys, err
}

// Run runs the query.
func (g *Goon) Run(q *datastore.Query) *Iterator {
	return &Iterator{
		g: g,
		i: q.Run(g.context),
	}
}

// Iterator is the result of running a query.
type Iterator struct {
	g *Goon
	i *datastore.Iterator
}

// Cursor returns a cursor for the iterator's current location.
func (t *Iterator) Cursor() (datastore.Cursor, error) {
	return t.i.Cursor()
}

// Next returns the entity of the next result. When there are no more results,
// datastore.Done is returned as the error. If dst is null (for a keys-only
// query), nil is returned as the entity.
//
// If the query is not keys only and dst is non-nil, it also loads the entity
// stored for that key into the struct pointer dst, with the same semantics
// and possible errors as for the Get function. This result is cached in memory.
//
// If the query is keys only, dst must be passed as nil. Otherwise the cache
// will be populated with empty entities since there is no way to detect the
// case of a keys-only query.
//
// Refer to appengine/datastore.Iterator.Next:
// https://developers.google.com/appengine/docs/go/datastore/reference#Iterator.Next
func (t *Iterator) Next(dst interface{}) (*datastore.Key, error) {
	k, err := t.i.Next(dst)
	if err != nil {
		return k, err
	}

	if dst != nil {
		// Update the struct to have correct key info
		setStructKey(dst, k)

		if !t.g.inTransaction {
			t.g.cacheLock.Lock()
			t.g.cache[memkey(k)] = dst
			t.g.cacheLock.Unlock()
		}
	}

	return k, err
}<|MERGE_RESOLUTION|>--- conflicted
+++ resolved
@@ -17,8 +17,9 @@
 package goon
 
 import (
+	"reflect"
+
 	"appengine/datastore"
-	"reflect"
 )
 
 // Count returns the number of results for the query.
@@ -58,7 +59,6 @@
 		return keys, err
 	}
 
-<<<<<<< HEAD
 	if !g.inTransaction {
 		g.cacheLock.Lock()
 		defer g.cacheLock.Unlock()
@@ -76,13 +76,6 @@
 		if err := setStructKey(e, k); err != nil {
 			return nil, err
 		}
-=======
-	// assert that it needs to be a slice of *struct
-
-	for i, k := range keys {
-		e := v.Index(i).Interface()
-		setStructKey(e, k)
->>>>>>> 16dae8da
 
 		if !g.inTransaction {
 			// Cache lock is handled before the for loop
