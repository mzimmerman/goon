/*
 * Copyright (c) 2012 Matt Jibson <matt.jibson@gmail.com>
 *
 * Permission to use, copy, modify, and distribute this software for any
 * purpose with or without fee is hereby granted, provided that the above
 * copyright notice and this permission notice appear in all copies.
 *
 * THE SOFTWARE IS PROVIDED "AS IS" AND THE AUTHOR DISCLAIMS ALL WARRANTIES
 * WITH REGARD TO THIS SOFTWARE INCLUDING ALL IMPLIED WARRANTIES OF
 * MERCHANTABILITY AND FITNESS. IN NO EVENT SHALL THE AUTHOR BE LIABLE FOR
 * ANY SPECIAL, DIRECT, INDIRECT, OR CONSEQUENTIAL DAMAGES OR ANY DAMAGES
 * WHATSOEVER RESULTING FROM LOSS OF USE, DATA OR PROFITS, WHETHER IN AN
 * ACTION OF CONTRACT, NEGLIGENCE OR OTHER TORTIOUS ACTION, ARISING OUT OF
 * OR IN CONNECTION WITH THE USE OR PERFORMANCE OF THIS SOFTWARE.
 */

package goon

import (
	"bytes"
	"encoding/gob"
	"fmt"
	"reflect"
	"strings"

	"appengine/datastore"
)

func toGob(src interface{}) ([]byte, error) {
	var buf bytes.Buffer
	enc := gob.NewEncoder(&buf)
	gob.Register(src)
	if err := enc.Encode(src); err != nil {
		return nil, err
	}
	return buf.Bytes(), nil
}

func fromGob(src interface{}, b []byte) error {
	buf := bytes.NewBuffer(b)
	gob.Register(src)
	dec := gob.NewDecoder(buf)
	if err := dec.Decode(src); err != nil {
		return err
	}
	return nil
}

// getStructKey returns the key of the struct based in its reflected or
// specified kind and id. The second return parameter is true if src has a
// string id.
func (g *Goon) getStructKey(src interface{}) (key *datastore.Key, hasStringId bool, err error) {
	v := reflect.Indirect(reflect.ValueOf(src))
	t := v.Type()
	k := t.Kind()

	if k != reflect.Struct {
		err = fmt.Errorf("goon: Expected struct, got instead: %v", k)
		return
	}

	var parent *datastore.Key
	var stringID string
	var intID int64
	var kind string

	for i := 0; i < v.NumField(); i++ {
		tf := t.Field(i)
		vf := v.Field(i)

		tag := tf.Tag.Get("goon")
		tagValues := strings.Split(tag, ",")
		if len(tagValues) > 0 {
			tagValue := tagValues[0]
			if tagValue == "id" {
				switch vf.Kind() {
				case reflect.Int64:
					if intID != 0 || stringID != "" {
						err = fmt.Errorf("goon: Only one field may be marked id")
						return
					}
					intID = vf.Int()
				case reflect.String:
					if intID != 0 || stringID != "" {
						err = fmt.Errorf("goon: Only one field may be marked id")
						return
					}
					stringID = vf.String()
<<<<<<< HEAD
					if stringID == "" {
						return nil, errors.New("goon: Cannot have a blank Id a String Id object")
					}
				case reflect.TypeOf(&datastore.Key{}).Kind():
					if stringID != "" || intID != 0 {
						return nil, errors.New("goon: Only one field may be marked id")
					}
					key := vf.Interface().(*datastore.Key)
					if key != nil {
						setStructKey(src, key)
						return key, nil
					}
=======
					hasStringId = true
>>>>>>> e33fca64
				default:
					err = fmt.Errorf("goon: ID field must be int64 or string in %v", t.Name())
					return
				}
			} else if tagValue == "kind" {
				if vf.Kind() == reflect.String {
					if kind != "" {
						err = fmt.Errorf("goon: Only one field may be marked kind")
						return
					}
					kind = vf.String()
					if kind == "" && len(tagValues) > 1 && tagValues[1] != "" {
						kind = tagValues[1]
					}
				}
			} else if tagValue == "parent" {
				if vf.Type() == reflect.TypeOf(&datastore.Key{}) {
					if parent != nil {
						err = fmt.Errorf("goon: Only one field may be marked parent")
						return
					}
					parent = vf.Interface().(*datastore.Key)
				}
			}
		}
	}

	// if kind has not been manually set, fetch it from src's type
	if kind == "" {
		kind = typeName(src)
	}
	key = datastore.NewKey(g.context, kind, stringID, intID, parent)
	return
}

func typeName(src interface{}) string {
	v := reflect.ValueOf(src)
	v = reflect.Indirect(v)
	t := v.Type()
	return t.Name()
}

func setStructKey(src interface{}, key *datastore.Key) error {
	v := reflect.ValueOf(src)
	t := v.Type()
	k := t.Kind()

	if k != reflect.Ptr {
		return fmt.Errorf("goon: Expected pointer to struct, got instead: %v", k)
	}

	v = reflect.Indirect(v)
	t = v.Type()
	k = t.Kind()

	if k != reflect.Struct {
		return fmt.Errorf(fmt.Sprintf("goon: Expected struct, got instead: %v", k))
	}

	idSet := false
	kindSet := false
	parentSet := false
	for i := 0; i < v.NumField(); i++ {
		tf := t.Field(i)
		vf := v.Field(i)

		if !vf.CanSet() {
			continue
		}

		tag := tf.Tag.Get("goon")
		tagValues := strings.Split(tag, ",")
		if len(tagValues) > 0 {
			tagValue := tagValues[0]
			if tagValue == "id" {
				if idSet {
					return fmt.Errorf("goon: Only one field may be marked id")
				}

				switch vf.Kind() {
				case reflect.Int64:
					vf.SetInt(key.IntID())
				case reflect.String:
					vf.SetString(key.StringID())
				case reflect.TypeOf(&datastore.Key{}).Kind():
					vf.Set(reflect.ValueOf(key))

				}
				idSet = true
			} else if tagValue == "kind" {
				if kindSet {
					return fmt.Errorf("goon: Only one field may be marked kind")
				}
				if vf.Kind() == reflect.String {
					if (len(tagValues) <= 1 || key.Kind() != tagValues[1]) && typeName(src) != key.Kind() {
						vf.Set(reflect.ValueOf(key.Kind()))
					}
					kindSet = true
				}
			} else if tagValue == "parent" {
				if parentSet {
					return fmt.Errorf("goon: Only one field may be marked parent")
				}
				if vf.Type() == reflect.TypeOf(&datastore.Key{}) {
					vf.Set(reflect.ValueOf(key.Parent()))
					parentSet = true
				}
			}
		}
	}

	if !idSet {
		return fmt.Errorf("goon: Could not set id field")
	}

	return nil
}<|MERGE_RESOLUTION|>--- conflicted
+++ resolved
@@ -86,22 +86,17 @@
 						return
 					}
 					stringID = vf.String()
-<<<<<<< HEAD
-					if stringID == "" {
-						return nil, errors.New("goon: Cannot have a blank Id a String Id object")
-					}
+					hasStringId = true
 				case reflect.TypeOf(&datastore.Key{}).Kind():
 					if stringID != "" || intID != 0 {
-						return nil, errors.New("goon: Only one field may be marked id")
-					}
-					key := vf.Interface().(*datastore.Key)
+						err = fmt.Errorf("goon: Only one field may be marked id")
+						return
+					}
+					key = vf.Interface().(*datastore.Key)
 					if key != nil {
 						setStructKey(src, key)
-						return key, nil
-					}
-=======
-					hasStringId = true
->>>>>>> e33fca64
+						return
+					}
 				default:
 					err = fmt.Errorf("goon: ID field must be int64 or string in %v", t.Name())
 					return
