--- conflicted
+++ resolved
@@ -79,11 +79,7 @@
 					}
 					intID = vf.Int()
 				case reflect.String:
-<<<<<<< HEAD
-					if stringID != "" || intID != 0 {
-=======
 					if intID != 0 || stringID != "" {
->>>>>>> df43f95c
 						return nil, errors.New("goon: Only one field may be marked id")
 					}
 					stringID = vf.String()
