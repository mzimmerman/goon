/*
 * Copyright (c) 2012 Matt Jibson <matt.jibson@gmail.com>
 *
 * Permission to use, copy, modify, and distribute this software for any
 * purpose with or without fee is hereby granted, provided that the above
 * copyright notice and this permission notice appear in all copies.
 *
 * THE SOFTWARE IS PROVIDED "AS IS" AND THE AUTHOR DISCLAIMS ALL WARRANTIES
 * WITH REGARD TO THIS SOFTWARE INCLUDING ALL IMPLIED WARRANTIES OF
 * MERCHANTABILITY AND FITNESS. IN NO EVENT SHALL THE AUTHOR BE LIABLE FOR
 * ANY SPECIAL, DIRECT, INDIRECT, OR CONSEQUENTIAL DAMAGES OR ANY DAMAGES
 * WHATSOEVER RESULTING FROM LOSS OF USE, DATA OR PROFITS, WHETHER IN AN
 * ACTION OF CONTRACT, NEGLIGENCE OR OTHER TORTIOUS ACTION, ARISING OUT OF
 * OR IN CONNECTION WITH THE USE OR PERFORMANCE OF THIS SOFTWARE.
 */

package goon

import (
	"appengine/datastore"
	"bytes"
	"encoding/gob"
	"errors"
	"fmt"
	"reflect"
	"strings"
)

func toGob(src interface{}) ([]byte, error) {
	var buf bytes.Buffer
	enc := gob.NewEncoder(&buf)
	gob.Register(src)
	err := enc.Encode(src)
	if err != nil {
		return nil, err
	}
	return buf.Bytes(), nil
}

func fromGob(src interface{}, b []byte) error {
	var buf bytes.Buffer
	_, _ = buf.Write(b)
	gob.Register(src)
	dec := gob.NewDecoder(&buf)
	err := dec.Decode(src)
	if err != nil {
		return err
	}
	return nil
}

func (g *Goon) getStructKey(src interface{}) (*datastore.Key, error) {
	v := reflect.Indirect(reflect.ValueOf(src))
	t := v.Type()
	k := t.Kind()

	if k != reflect.Struct {
		return nil, errors.New(fmt.Sprintf("goon: Expected struct, got instead: %v", k))
	}

	var parent *datastore.Key
	var stringID string
	var intID int64
	var kind string

	for i := 0; i < v.NumField(); i++ {
		tf := t.Field(i)
		vf := v.Field(i)

		tag := tf.Tag.Get("goon")
		tagValues := strings.Split(tag, ",")
		if len(tagValues) > 0 {
			tagValue := tagValues[0]
			if tagValue == "id" {
				switch vf.Kind() {
				case reflect.Int64:
					if intID != 0 || stringID != "" {
						return nil, errors.New("goon: Only one field may be marked id")
					}
					intID = vf.Int()
				case reflect.String:
					if intID != 0 || stringID != "" {
						return nil, errors.New("goon: Only one field may be marked id")
					}
					stringID = vf.String()
<<<<<<< HEAD
				case reflect.TypeOf(&datastore.Key{}).Kind():
					if stringID != "" || intID != 0 {
						return nil, errors.New("goon: Only one field may be marked id")
					}
					key := vf.Interface().(*datastore.Key)
					if key != nil {
						setStructKey(src, key)
						return key, nil
					}
=======
				default:
					return nil, fmt.Errorf("goon: ID field must be int64 or string in %v", t.Name())
>>>>>>> c053719d
				}
			} else if tagValue == "kind" {
				if vf.Kind() == reflect.String {
					if kind != "" {
						return nil, errors.New("goon: Only one field may be marked kind")
					}
					kind = vf.String()
					if kind == "" && len(tagValues) > 1 && tagValues[1] != "" {
						kind = tagValues[1]
					}
				}
			} else if tagValue == "parent" {
				if vf.Type() == reflect.TypeOf(&datastore.Key{}) {
					if parent != nil {
						return nil, errors.New("goon: Only one field may be marked parent")
					}
					parent = vf.Interface().(*datastore.Key)
				}
			}
		}
	}

	// if kind has not been manually set, fetch it from src's type
	if kind == "" {
		kind = typeName(src)
	}
	// can be an incomplete Key
	return datastore.NewKey(g.context, kind, stringID, intID, parent), nil
}

func typeName(src interface{}) string {
	v := reflect.ValueOf(src)
	v = reflect.Indirect(v)
	t := v.Type()
	return t.Name()
}

func setStructKey(src interface{}, key *datastore.Key) error {
	v := reflect.ValueOf(src)
	t := v.Type()
	k := t.Kind()

	if k != reflect.Ptr {
<<<<<<< HEAD
		return errors.New(fmt.Sprintf("goon: Expected pointer to a struct, got instead: %v", k))
=======
		return fmt.Errorf("goon: Expected pointer to struct, got instead: %v", k)
>>>>>>> c053719d
	}

	v = reflect.Indirect(v)
	t = v.Type()
	k = t.Kind()

	if k != reflect.Struct {
		return errors.New(fmt.Sprintf("goon: Expected struct, got instead: %v", k))
	}

	idSet := false
	kindSet := false
	parentSet := false
	for i := 0; i < v.NumField(); i++ {
		tf := t.Field(i)
		vf := v.Field(i)

		if !vf.CanSet() {
			continue
		}

		tag := tf.Tag.Get("goon")
		tagValues := strings.Split(tag, ",")
		if len(tagValues) > 0 {
			tagValue := tagValues[0]
			if tagValue == "id" {
				if idSet {
					return errors.New("goon: Only one field may be marked id")
				}

				switch vf.Kind() {
				case reflect.Int64:
					vf.SetInt(key.IntID())
				case reflect.String:
					vf.SetString(key.StringID())
				case reflect.TypeOf(&datastore.Key{}).Kind():
					vf.Set(reflect.ValueOf(key))

				}
				idSet = true
			} else if tagValue == "kind" {
				if kindSet {
					return errors.New("goon: Only one field may be marked kind")
				}
				if vf.Kind() == reflect.String {
					if (len(tagValues) <= 1 || key.Kind() != tagValues[1]) && typeName(src) != key.Kind() {
						vf.Set(reflect.ValueOf(key.Kind()))
					}
					kindSet = true
				}
			} else if tagValue == "parent" {
				if parentSet {
					return errors.New("goon: Only one field may be marked parent")
				}
				if vf.Type() == reflect.TypeOf(&datastore.Key{}) {
					vf.Set(reflect.ValueOf(key.Parent()))
					parentSet = true
				}
			}
		}
	}

	if !idSet {
		return errors.New("goon: Could not set id field")
	}

	return nil
}<|MERGE_RESOLUTION|>--- conflicted
+++ resolved
@@ -83,7 +83,6 @@
 						return nil, errors.New("goon: Only one field may be marked id")
 					}
 					stringID = vf.String()
-<<<<<<< HEAD
 				case reflect.TypeOf(&datastore.Key{}).Kind():
 					if stringID != "" || intID != 0 {
 						return nil, errors.New("goon: Only one field may be marked id")
@@ -93,10 +92,6 @@
 						setStructKey(src, key)
 						return key, nil
 					}
-=======
-				default:
-					return nil, fmt.Errorf("goon: ID field must be int64 or string in %v", t.Name())
->>>>>>> c053719d
 				}
 			} else if tagValue == "kind" {
 				if vf.Kind() == reflect.String {
@@ -140,11 +135,7 @@
 	k := t.Kind()
 
 	if k != reflect.Ptr {
-<<<<<<< HEAD
-		return errors.New(fmt.Sprintf("goon: Expected pointer to a struct, got instead: %v", k))
-=======
 		return fmt.Errorf("goon: Expected pointer to struct, got instead: %v", k)
->>>>>>> c053719d
 	}
 
 	v = reflect.Indirect(v)
