/*
 * Copyright (c) 2012 Matt Jibson <matt.jibson@gmail.com>
 *
 * Permission to use, copy, modify, and distribute this software for any
 * purpose with or without fee is hereby granted, provided that the above
 * copyright notice and this permission notice appear in all copies.
 *
 * THE SOFTWARE IS PROVIDED "AS IS" AND THE AUTHOR DISCLAIMS ALL WARRANTIES
 * WITH REGARD TO THIS SOFTWARE INCLUDING ALL IMPLIED WARRANTIES OF
 * MERCHANTABILITY AND FITNESS. IN NO EVENT SHALL THE AUTHOR BE LIABLE FOR
 * ANY SPECIAL, DIRECT, INDIRECT, OR CONSEQUENTIAL DAMAGES OR ANY DAMAGES
 * WHATSOEVER RESULTING FROM LOSS OF USE, DATA OR PROFITS, WHETHER IN AN
 * ACTION OF CONTRACT, NEGLIGENCE OR OTHER TORTIOUS ACTION, ARISING OUT OF
 * OR IN CONNECTION WITH THE USE OR PERFORMANCE OF THIS SOFTWARE.
 */

package goon

import (
	"bytes"
	"encoding/gob"
	"errors"
	"fmt"
	"reflect"
	"strings"

	"appengine/datastore"
)

func toGob(src interface{}) ([]byte, error) {
	var buf bytes.Buffer
	enc := gob.NewEncoder(&buf)
	gob.Register(src)
	if err := enc.Encode(src); err != nil {
		return nil, err
	}
	return buf.Bytes(), nil
}

func fromGob(src interface{}, b []byte) error {
	buf := bytes.NewBuffer(b)
	gob.Register(src)
	dec := gob.NewDecoder(buf)
	if err := dec.Decode(src); err != nil {
		return err
	}
	return nil
}

func (g *Goon) getStructKey(src interface{}) (*datastore.Key, error) {
	v := reflect.Indirect(reflect.ValueOf(src))
	t := v.Type()
	k := t.Kind()

	if k != reflect.Struct {
		return nil, fmt.Errorf("goon: Expected struct, got instead: %v", k)
	}

	var parent *datastore.Key
	var stringID string
	var intID int64
	var kind string

	for i := 0; i < v.NumField(); i++ {
		tf := t.Field(i)
		vf := v.Field(i)

		tag := tf.Tag.Get("goon")
		tagValues := strings.Split(tag, ",")
		if len(tagValues) > 0 {
			tagValue := tagValues[0]
			if tagValue == "id" {
				switch vf.Kind() {
				case reflect.Int64:
					if intID != 0 || stringID != "" {
						return nil, errors.New("goon: Only one field may be marked id")
					}
					intID = vf.Int()
				case reflect.String:
					if intID != 0 || stringID != "" {
						return nil, errors.New("goon: Only one field may be marked id")
					}
					stringID = vf.String()
					if stringID == "" {
<<<<<<< HEAD
						return nil, errors.New("goon: Cannot have a blank Id a String Id object")
					}
				case reflect.TypeOf(&datastore.Key{}).Kind():
					if stringID != "" || intID != 0 {
						return nil, errors.New("goon: Only one field may be marked id")
					}
					key := vf.Interface().(*datastore.Key)
					if key != nil {
						setStructKey(src, key)
						return key, nil
=======
						return nil, fmt.Errorf("goon: String id field must be populated in %v", src)
>>>>>>> 8198a453
					}
				default:
					return nil, fmt.Errorf("goon: ID field must be int64 or string in %v", t.Name())
				}
			} else if tagValue == "kind" {
				if vf.Kind() == reflect.String {
					if kind != "" {
						return nil, errors.New("goon: Only one field may be marked kind")
					}
					kind = vf.String()
					if kind == "" && len(tagValues) > 1 && tagValues[1] != "" {
						kind = tagValues[1]
					}
				}
			} else if tagValue == "parent" {
				if vf.Type() == reflect.TypeOf(&datastore.Key{}) {
					if parent != nil {
						return nil, errors.New("goon: Only one field may be marked parent")
					}
					parent = vf.Interface().(*datastore.Key)
				}
			}
		}
	}

	// if kind has not been manually set, fetch it from src's type
	if kind == "" {
		kind = typeName(src)
	}
	// can be an incomplete Key but not for String Id objects
	return datastore.NewKey(g.context, kind, stringID, intID, parent), nil
}

func typeName(src interface{}) string {
	v := reflect.ValueOf(src)
	v = reflect.Indirect(v)
	t := v.Type()
	return t.Name()
}

func setStructKey(src interface{}, key *datastore.Key) error {
	v := reflect.ValueOf(src)
	t := v.Type()
	k := t.Kind()

	if k != reflect.Ptr {
		return fmt.Errorf("goon: Expected pointer to struct, got instead: %v", k)
	}

	v = reflect.Indirect(v)
	t = v.Type()
	k = t.Kind()

	if k != reflect.Struct {
		return errors.New(fmt.Sprintf("goon: Expected struct, got instead: %v", k))
	}

	idSet := false
	kindSet := false
	parentSet := false
	for i := 0; i < v.NumField(); i++ {
		tf := t.Field(i)
		vf := v.Field(i)

		if !vf.CanSet() {
			continue
		}

		tag := tf.Tag.Get("goon")
		tagValues := strings.Split(tag, ",")
		if len(tagValues) > 0 {
			tagValue := tagValues[0]
			if tagValue == "id" {
				if idSet {
					return errors.New("goon: Only one field may be marked id")
				}

				switch vf.Kind() {
				case reflect.Int64:
					vf.SetInt(key.IntID())
				case reflect.String:
					vf.SetString(key.StringID())
				case reflect.TypeOf(&datastore.Key{}).Kind():
					vf.Set(reflect.ValueOf(key))

				}
				idSet = true
			} else if tagValue == "kind" {
				if kindSet {
					return errors.New("goon: Only one field may be marked kind")
				}
				if vf.Kind() == reflect.String {
					if (len(tagValues) <= 1 || key.Kind() != tagValues[1]) && typeName(src) != key.Kind() {
						vf.Set(reflect.ValueOf(key.Kind()))
					}
					kindSet = true
				}
			} else if tagValue == "parent" {
				if parentSet {
					return errors.New("goon: Only one field may be marked parent")
				}
				if vf.Type() == reflect.TypeOf(&datastore.Key{}) {
					vf.Set(reflect.ValueOf(key.Parent()))
					parentSet = true
				}
			}
		}
	}

	if !idSet {
		return errors.New("goon: Could not set id field")
	}

	return nil
}<|MERGE_RESOLUTION|>--- conflicted
+++ resolved
@@ -82,8 +82,7 @@
 					}
 					stringID = vf.String()
 					if stringID == "" {
-<<<<<<< HEAD
-						return nil, errors.New("goon: Cannot have a blank Id a String Id object")
+						return nil, fmt.Errorf("goon: String id field must be populated in %v", src)
 					}
 				case reflect.TypeOf(&datastore.Key{}).Kind():
 					if stringID != "" || intID != 0 {
@@ -93,9 +92,6 @@
 					if key != nil {
 						setStructKey(src, key)
 						return key, nil
-=======
-						return nil, fmt.Errorf("goon: String id field must be populated in %v", src)
->>>>>>> 8198a453
 					}
 				default:
 					return nil, fmt.Errorf("goon: ID field must be int64 or string in %v", t.Name())
