/*
 * Copyright (c) 2012 Matt Jibson <matt.jibson@gmail.com>
 *
 * Permission to use, copy, modify, and distribute this software for any
 * purpose with or without fee is hereby granted, provided that the above
 * copyright notice and this permission notice appear in all copies.
 *
 * THE SOFTWARE IS PROVIDED "AS IS" AND THE AUTHOR DISCLAIMS ALL WARRANTIES
 * WITH REGARD TO THIS SOFTWARE INCLUDING ALL IMPLIED WARRANTIES OF
 * MERCHANTABILITY AND FITNESS. IN NO EVENT SHALL THE AUTHOR BE LIABLE FOR
 * ANY SPECIAL, DIRECT, INDIRECT, OR CONSEQUENTIAL DAMAGES OR ANY DAMAGES
 * WHATSOEVER RESULTING FROM LOSS OF USE, DATA OR PROFITS, WHETHER IN AN
 * ACTION OF CONTRACT, NEGLIGENCE OR OTHER TORTIOUS ACTION, ARISING OUT OF
 * OR IN CONNECTION WITH THE USE OR PERFORMANCE OF THIS SOFTWARE.
 */

package goon

import (
	"bytes"
	"encoding/gob"
	"errors"
	"fmt"
	"reflect"
	"strings"

	"appengine/datastore"
)

func toGob(src interface{}) ([]byte, error) {
	var buf bytes.Buffer
	enc := gob.NewEncoder(&buf)
	gob.Register(src)
	if err := enc.Encode(src); err != nil {
		return nil, err
	}
	return buf.Bytes(), nil
}

func fromGob(src interface{}, b []byte) error {
	buf := bytes.NewBuffer(b)
	gob.Register(src)
	dec := gob.NewDecoder(buf)
	if err := dec.Decode(src); err != nil {
		return err
	}
	return nil
}

func (g *Goon) getStructKey(src interface{}) (*datastore.Key, error) {
	v := reflect.Indirect(reflect.ValueOf(src))
	t := v.Type()
	k := t.Kind()

	if k != reflect.Struct {
		return nil, fmt.Errorf("goon: Expected struct, got instead: %v", k)
	}

	var parent *datastore.Key
	var stringID string
	var intID int64
	var kind string

	for i := 0; i < v.NumField(); i++ {
		tf := t.Field(i)
		vf := v.Field(i)

		tag := tf.Tag.Get("goon")
		tagValues := strings.Split(tag, ",")
		if len(tagValues) > 0 {
			tagValue := tagValues[0]
			if tagValue == "id" {
				switch vf.Kind() {
				case reflect.Int64:
					if intID != 0 || stringID != "" {
						return nil, errors.New("goon: Only one field may be marked id")
					}
					intID = vf.Int()
				case reflect.String:
					if intID != 0 || stringID != "" {
						return nil, errors.New("goon: Only one field may be marked id")
					}
					stringID = vf.String()
<<<<<<< HEAD
					if stringID == "" {
						return nil, errors.New("goon: Cannot have a blank Id a String Id object")
					}
				default:
					return nil, fmt.Errorf("goon: ID field must be int64 or string in %v", t.Name())
=======
				case reflect.TypeOf(&datastore.Key{}).Kind():
					if stringID != "" || intID != 0 {
						return nil, errors.New("goon: Only one field may be marked id")
					}
					key := vf.Interface().(*datastore.Key)
					if key != nil {
						setStructKey(src, key)
						return key, nil
					}
>>>>>>> 16dae8da
				}
			} else if tagValue == "kind" {
				if vf.Kind() == reflect.String {
					if kind != "" {
						return nil, errors.New("goon: Only one field may be marked kind")
					}
					kind = vf.String()
					if kind == "" && len(tagValues) > 1 && tagValues[1] != "" {
						kind = tagValues[1]
					}
				}
			} else if tagValue == "parent" {
				if vf.Type() == reflect.TypeOf(&datastore.Key{}) {
					if parent != nil {
						return nil, errors.New("goon: Only one field may be marked parent")
					}
					parent = vf.Interface().(*datastore.Key)
				}
			}
		}
	}

	// if kind has not been manually set, fetch it from src's type
	if kind == "" {
		kind = typeName(src)
	}
<<<<<<< HEAD
	// can be an incomplete Key but not for String Id objects
=======
	// can be an incomplete Key
>>>>>>> 16dae8da
	return datastore.NewKey(g.context, kind, stringID, intID, parent), nil
}

func typeName(src interface{}) string {
	v := reflect.ValueOf(src)
	v = reflect.Indirect(v)
	t := v.Type()
	return t.Name()
}

func setStructKey(src interface{}, key *datastore.Key) error {
	v := reflect.ValueOf(src)
	t := v.Type()
	k := t.Kind()

	if k != reflect.Ptr {
<<<<<<< HEAD
		return fmt.Errorf("goon: Expected pointer to struct, got instead: %v", k)
=======
		return errors.New(fmt.Sprintf("goon: Expected pointer to a struct, got instead: %v", k))
>>>>>>> 16dae8da
	}

	v = reflect.Indirect(v)
	t = v.Type()
	k = t.Kind()

	if k != reflect.Struct {
		return errors.New(fmt.Sprintf("goon: Expected struct, got instead: %v", k))
	}

	idSet := false
	kindSet := false
	parentSet := false
	for i := 0; i < v.NumField(); i++ {
		tf := t.Field(i)
		vf := v.Field(i)

		if !vf.CanSet() {
			continue
		}

		tag := tf.Tag.Get("goon")
		tagValues := strings.Split(tag, ",")
		if len(tagValues) > 0 {
			tagValue := tagValues[0]
			if tagValue == "id" {
				if idSet {
					return errors.New("goon: Only one field may be marked id")
				}

				switch vf.Kind() {
				case reflect.Int64:
					vf.SetInt(key.IntID())
				case reflect.String:
					vf.SetString(key.StringID())
				case reflect.TypeOf(&datastore.Key{}).Kind():
					vf.Set(reflect.ValueOf(key))

				}
				idSet = true
			} else if tagValue == "kind" {
				if kindSet {
					return errors.New("goon: Only one field may be marked kind")
				}
				if vf.Kind() == reflect.String {
					if (len(tagValues) <= 1 || key.Kind() != tagValues[1]) && typeName(src) != key.Kind() {
						vf.Set(reflect.ValueOf(key.Kind()))
					}
					kindSet = true
				}
			} else if tagValue == "parent" {
				if parentSet {
					return errors.New("goon: Only one field may be marked parent")
				}
				if vf.Type() == reflect.TypeOf(&datastore.Key{}) {
					vf.Set(reflect.ValueOf(key.Parent()))
					parentSet = true
				}
			}
		}
	}

	if !idSet {
		return errors.New("goon: Could not set id field")
	}

	return nil
}<|MERGE_RESOLUTION|>--- conflicted
+++ resolved
@@ -81,13 +81,9 @@
 						return nil, errors.New("goon: Only one field may be marked id")
 					}
 					stringID = vf.String()
-<<<<<<< HEAD
 					if stringID == "" {
 						return nil, errors.New("goon: Cannot have a blank Id a String Id object")
 					}
-				default:
-					return nil, fmt.Errorf("goon: ID field must be int64 or string in %v", t.Name())
-=======
 				case reflect.TypeOf(&datastore.Key{}).Kind():
 					if stringID != "" || intID != 0 {
 						return nil, errors.New("goon: Only one field may be marked id")
@@ -97,7 +93,8 @@
 						setStructKey(src, key)
 						return key, nil
 					}
->>>>>>> 16dae8da
+				default:
+					return nil, fmt.Errorf("goon: ID field must be int64 or string in %v", t.Name())
 				}
 			} else if tagValue == "kind" {
 				if vf.Kind() == reflect.String {
@@ -124,11 +121,7 @@
 	if kind == "" {
 		kind = typeName(src)
 	}
-<<<<<<< HEAD
 	// can be an incomplete Key but not for String Id objects
-=======
-	// can be an incomplete Key
->>>>>>> 16dae8da
 	return datastore.NewKey(g.context, kind, stringID, intID, parent), nil
 }
 
@@ -145,11 +138,7 @@
 	k := t.Kind()
 
 	if k != reflect.Ptr {
-<<<<<<< HEAD
 		return fmt.Errorf("goon: Expected pointer to struct, got instead: %v", k)
-=======
-		return errors.New(fmt.Sprintf("goon: Expected pointer to a struct, got instead: %v", k))
->>>>>>> 16dae8da
 	}
 
 	v = reflect.Indirect(v)
