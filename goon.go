/*
 * Copyright (c) 2012 Matt Jibson <matt.jibson@gmail.com>
 *
 * Permission to use, copy, modify, and distribute this software for any
 * purpose with or without fee is hereby granted, provided that the above
 * copyright notice and this permission notice appear in all copies.
 *
 * THE SOFTWARE IS PROVIDED "AS IS" AND THE AUTHOR DISCLAIMS ALL WARRANTIES
 * WITH REGARD TO THIS SOFTWARE INCLUDING ALL IMPLIED WARRANTIES OF
 * MERCHANTABILITY AND FITNESS. IN NO EVENT SHALL THE AUTHOR BE LIABLE FOR
 * ANY SPECIAL, DIRECT, INDIRECT, OR CONSEQUENTIAL DAMAGES OR ANY DAMAGES
 * WHATSOEVER RESULTING FROM LOSS OF USE, DATA OR PROFITS, WHETHER IN AN
 * ACTION OF CONTRACT, NEGLIGENCE OR OTHER TORTIOUS ACTION, ARISING OUT OF
 * OR IN CONNECTION WITH THE USE OR PERFORMANCE OF THIS SOFTWARE.
 */

package goon

import (
	"errors"
	"fmt"
	"net/http"
	"reflect"
	"sync"
	"time"

	"appengine"
	"appengine/datastore"
	"appengine/memcache"
)

var (
	// LogErrors issues appengine.Context.Errorf on any error.
	LogErrors = true
	// LogTimeoutErrors issues appengine.Context.Warningf on memcache timeout errors.
	LogTimeoutErrors = false

	// MemcachePutTimeoutThreshold is the number of bytes at which the memcache
	// timeout uses the large setting.
	MemcachePutTimeoutThreshold = 1024 * 50
	// MemcachePutTimeoutSmall is the amount of time to wait during memcache
	// Put operations before aborting them and using the datastore.
	MemcachePutTimeoutSmall = time.Millisecond * 5
	// MemcachePutTimeoutLarge is the amount of time to wait for large memcache
	// Put requests.
	MemcachePutTimeoutLarge = time.Millisecond * 15
	// MemcacheGetTimeout is the amount of time to wait for all memcache Get
	// requests.
	MemcacheGetTimeout = time.Millisecond * 10
)

// Goon holds the app engine context and the request memory cache.
type Goon struct {
	context       appengine.Context
	cache         map[string]interface{}
	cacheLock     sync.RWMutex // protect the cache from concurrent goroutines to speed up RPC access
	inTransaction bool
	toSet         map[string]interface{}
	toDelete      map[string]bool
}

// Returns the internal appengine.Context in use
func (g *Goon) C() appengine.Context {
	return g.context
}

func memkey(k *datastore.Key) string {
	return k.Encode()
}

// NewGoon creates a new Goon object from the given request.
func NewGoon(r *http.Request) *Goon {
	return FromContext(appengine.NewContext(r))
}

// FromContext creates a new Goon object from the given appengine Context.
func FromContext(c appengine.Context) *Goon {
	return &Goon{
		context: c,
		cache:   make(map[string]interface{}),
	}
}

func (g *Goon) error(err error) {
	if !LogErrors {
		return
	}
	g.context.Errorf("goon: %v", err)
}

func (g *Goon) timeoutError(err error) {
	if LogTimeoutErrors {
		g.context.Warningf("goon memcache timeout: %v", err)
	}
}

func (g *Goon) extractKeys(src interface{}, putRequest bool) ([]*datastore.Key, error) {
	v := reflect.Indirect(reflect.ValueOf(src))
	if v.Kind() != reflect.Slice {
		return nil, fmt.Errorf("goon: value must be a slice or pointer-to-slice")
	}
	l := v.Len()

	keys := make([]*datastore.Key, l)
	for i := 0; i < l; i++ {
		vi := v.Index(i)
		key, hasStringId, err := g.getStructKey(vi.Interface())
		if err != nil {
			return nil, err
		}
		if !putRequest && key.Incomplete() {
			return nil, fmt.Errorf("goon: cannot find a key for struct - %v", vi.Interface())
		} else if putRequest && key.Incomplete() && hasStringId {
			return nil, fmt.Errorf("goon: empty string id on put")
		}
		keys[i] = key
	}
	return keys, nil
}

// Key is the same as KeyError, except nil is returned on error or if the key
// is incomplete.
func (g *Goon) Key(src interface{}) *datastore.Key {
	if k, err := g.KeyError(src); err == nil {
		return k
	}
	return nil
}

// Kind returns src's datastore Kind or "" on error.
func (g *Goon) Kind(src interface{}) string {
	if k, err := g.KeyError(src); err == nil {
		return k.Kind()
	}
	return ""
}

// KeyError returns the key of src based on its properties.
func (g *Goon) KeyError(src interface{}) (*datastore.Key, error) {
	key, _, err := g.getStructKey(src)
	return key, err
}

// RunInTransaction runs f in a transaction. It calls f with a transaction
// context tg that f should use for all App Engine operations. Neither cache nor
// memcache are used or set during a transaction.
//
// Otherwise similar to appengine/datastore.RunInTransaction:
// https://developers.google.com/appengine/docs/go/datastore/reference#RunInTransaction
func (g *Goon) RunInTransaction(f func(tg *Goon) error, opts *datastore.TransactionOptions) error {
	var ng *Goon
	err := datastore.RunInTransaction(g.context, func(tc appengine.Context) error {
		ng = &Goon{
			context:       tc,
			inTransaction: true,
			toSet:         make(map[string]interface{}),
			toDelete:      make(map[string]bool),
		}
		return f(ng)
	}, opts)

	if err == nil {
		g.cacheLock.Lock()
		defer g.cacheLock.Unlock()
		for k, v := range ng.toSet {
			g.cache[k] = v
		}

		for k := range ng.toDelete {
			delete(g.cache, k)
		}
	} else {
		g.error(err)
	}

	return err
}

// Put saves the entity src into the datastore based on src's key k. If k
// is an incomplete key, the returned key will be a unique key generated by
// the datastore.
func (g *Goon) Put(src interface{}) (*datastore.Key, error) {
	ks, err := g.PutMulti([]interface{}{src})
	if len(ks) == 1 {
		return ks[0], err
	}
	return nil, err
}

const putMultiLimit = 500

// PutMulti is a batch version of Put.
//
// src must satisfy the same conditions as the dst argument to GetMulti.
func (g *Goon) PutMulti(src interface{}) ([]*datastore.Key, error) {
	keys, err := g.extractKeys(src, true) // allow incomplete keys on a Put request
	if err != nil {
		return nil, err
	}

	var memkeys []string
	for _, key := range keys {
		if !key.Incomplete() {
			memkeys = append(memkeys, memkey(key))
		}
	}

	// Memcache needs to be updated after the datastore to prevent a common race condition
	defer memcache.DeleteMulti(g.context, memkeys)

	v := reflect.Indirect(reflect.ValueOf(src))
	for i := 0; i <= len(keys)/putMultiLimit; i++ {
		lo := i * putMultiLimit
		hi := (i + 1) * putMultiLimit
		if hi > len(keys) {
			hi = len(keys)
		}
		rkeys, err := datastore.PutMulti(g.context, keys[lo:hi], v.Slice(lo, hi).Interface())
		if err != nil {
			g.error(err)
			return nil, err
		}

		for i, key := range keys[lo:hi] {
			vi := v.Index(lo + i).Interface()
			if key.Incomplete() {
				setStructKey(vi, rkeys[i])
				keys[i] = rkeys[i]
			}
			if g.inTransaction {
				mk := memkey(rkeys[i])
				delete(g.toDelete, mk)
				g.toSet[mk] = vi
			}
		}
	}

	if !g.inTransaction {
		g.putMemoryMulti(src)
	}

	return keys, nil
}

func (g *Goon) putMemoryMulti(src interface{}) {
	v := reflect.Indirect(reflect.ValueOf(src))
	size := v.Len()
	for i := 0; i < size; i++ {
		g.putMemory(v.Index(i).Interface())
	}
}

func (g *Goon) putMemory(src interface{}) {
	key, _, _ := g.getStructKey(src)
	g.cacheLock.Lock()
	defer g.cacheLock.Unlock()
	g.cache[memkey(key)] = src
}

// FlushLocalCache clears the local memory cache.
func (g *Goon) FlushLocalCache() {
	g.cacheLock.Lock()
	g.cache = make(map[string]interface{})
	g.cacheLock.Unlock()
}

func (g *Goon) putMemcache(srcs []interface{}) error {
	items := make([]*memcache.Item, len(srcs))
	payloadSize := 0
	for i, src := range srcs {
		gob, err := toGob(src)
		if err != nil {
			g.error(err)
			return err
		}
		key, _, err := g.getStructKey(src)
		if err != nil {
			return err
		}
		// payloadSize will overflow if we push 2+ gigs on a 32bit machine
		payloadSize += len(gob)
		items[i] = &memcache.Item{
			Key:   memkey(key),
			Value: gob,
		}
	}
	memcacheTimeout := MemcachePutTimeoutSmall
	if payloadSize >= MemcachePutTimeoutThreshold {
		memcacheTimeout = MemcachePutTimeoutLarge
	}
	err := memcache.SetMulti(appengine.Timeout(g.context, memcacheTimeout), items)
	g.putMemoryMulti(srcs)
	if appengine.IsTimeoutError(err) {
		g.timeoutError(err)
		err = nil
	} else if err != nil {
		g.error(err)
	}
	return err
}

// Get loads the entity based on dst's key into dst
// If there is no such entity for the key, Get returns
// datastore.ErrNoSuchEntity.
func (g *Goon) Get(dst interface{}) error {
	set := reflect.ValueOf(dst)
	if set.Kind() != reflect.Ptr {
		return fmt.Errorf("goon: expected pointer to a struct, got %#v", dst)
	}
<<<<<<< HEAD
	set = set.Elem()
	if !set.CanSet() {
		return errors.New(fmt.Sprintf("goon: provided %#v, which cannot be changed", dst))
=======
	if !set.CanSet() {
		set = set.Elem()
>>>>>>> 87578cac
	}
	dsts := []interface{}{dst}
	if err := g.GetMulti(dsts); err != nil {
		// Look for an embedded error if it's multi
		if me, ok := err.(appengine.MultiError); ok {
			for i, merr := range me {
				if i == 0 {
					return merr
				}
			}
		}
		// Not multi, normal error
		return err
	}
<<<<<<< HEAD
	set.Set(reflect.ValueOf(dsts[0]).Elem())
=======
	set.Set(reflect.Indirect(reflect.ValueOf(dsts[0])))
>>>>>>> 87578cac
	return nil
}

const getMultiLimit = 1000

// GetMulti is a batch version of Get.
//
// dst has similar constraints as datastore.GetMulti.
func (g *Goon) GetMulti(dst interface{}) error {
	keys, err := g.extractKeys(dst, false) // don't allow incomplete keys on a Get request
	if err != nil {
		return err
	}

	if g.inTransaction {
		// todo: support getMultiLimit in transactions
		return datastore.GetMulti(g.context, keys, dst)
	}

	var dskeys []*datastore.Key
	var dsdst []interface{}
	var dixs []int

	var memkeys []string
	var mixs []int

	v := reflect.Indirect(reflect.ValueOf(dst))
	g.cacheLock.RLock()
	for i, key := range keys {
		m := memkey(key)
		vi := v.Index(i)
		if s, present := g.cache[m]; present {
			reflect.Indirect(vi).Set(reflect.Indirect(reflect.ValueOf(s)))
		} else {
			memkeys = append(memkeys, m)
			mixs = append(mixs, i)
			dskeys = append(dskeys, key)
			dsdst = append(dsdst, vi.Interface())
			dixs = append(dixs, i)
		}
	}
	g.cacheLock.RUnlock()

	if len(memkeys) == 0 {
		return nil
	}

	memvalues, err := memcache.GetMulti(appengine.Timeout(g.context, MemcacheGetTimeout), memkeys)
	if appengine.IsTimeoutError(err) {
		g.timeoutError(err)
		err = nil
	} else if err != nil {
		g.error(err) // timing out or another error from memcache isn't something to fail over, but do log it
		// No memvalues found, prepare the datastore fetch list already prepared above
	} else if len(memvalues) > 0 {
		// since memcache fetch was successful, reset the datastore fetch list and repopulate it
		dskeys = dskeys[:0]
		dsdst = dsdst[:0]
		dixs = dixs[:0]
		// we only want to check the returned map if there weren't any errors
		// unlike the datastore, memcache will return a smaller map with no error if some of the keys were missed

		for i, m := range memkeys {
			d := v.Index(mixs[i]).Interface()
			if v.Index(mixs[i]).Kind() == reflect.Struct {
				d = v.Index(mixs[i]).Addr().Interface()
			}
			if s, present := memvalues[m]; present {
				err := fromGob(d, s.Value)
				if err != nil {
					g.error(err)
					return err
				}
				g.putMemory(d)
			} else {
				dskeys = append(dskeys, keys[mixs[i]])
				dsdst = append(dsdst, d)
				dixs = append(dixs, mixs[i])
			}
		}
		if len(dskeys) == 0 {
			return nil
		}
	}

	multiErr := make(appengine.MultiError, len(keys))
	var toCache []interface{}
	var ret error
	for i := 0; i <= len(dskeys)/getMultiLimit; i++ {
		lo := i * getMultiLimit
		hi := (i + 1) * getMultiLimit
		if hi > len(dskeys) {
			hi = len(dskeys)
		}
		gmerr := datastore.GetMulti(g.context, dskeys[lo:hi], dsdst[lo:hi])
		if gmerr != nil {
			merr, ok := gmerr.(appengine.MultiError)
			if !ok {
				g.error(gmerr)
				return gmerr
			}
			for i, idx := range dixs[lo:hi] {
				multiErr[idx] = merr[i]
				if merr[i] == nil {
					toCache = append(toCache, dsdst[lo+i])
				}
			}
			ret = multiErr
		} else {
			toCache = append(toCache, dsdst[lo:hi]...)
		}
	}

	if len(toCache) > 0 {
		if err := g.putMemcache(toCache); err != nil {
			g.error(err)
			return err
		}
	}

	return ret
}

// Delete deletes the entity for the given key.
func (g *Goon) Delete(key *datastore.Key) error {
	keys := []*datastore.Key{key}
	return g.DeleteMulti(keys)
}

const deleteMultiLimit = 500

// DeleteMulti is a batch version of Delete.
func (g *Goon) DeleteMulti(keys []*datastore.Key) error {
	memkeys := make([]string, len(keys))

	g.cacheLock.Lock()
	for i, k := range keys {
		mk := memkey(k)
		memkeys[i] = mk

		if g.inTransaction {
			delete(g.toSet, mk)
			g.toDelete[mk] = true
		} else {
			delete(g.cache, mk)
		}
	}
	g.cacheLock.Unlock()

	// Memcache needs to be updated after the datastore to prevent a common race condition
	defer memcache.DeleteMulti(g.context, memkeys)

	for i := 0; i <= len(keys)/deleteMultiLimit; i++ {
		lo := i * deleteMultiLimit
		hi := (i + 1) * deleteMultiLimit
		if hi > len(keys) {
			hi = len(keys)
		}
		if err := datastore.DeleteMulti(g.context, keys[lo:hi]); err != nil {
			return err
		}
	}
	return nil
}

// NotFound returns true if err is an appengine.MultiError and err[idx] is a datastore.ErrNoSuchEntity.
func NotFound(err error, idx int) bool {
	if merr, ok := err.(appengine.MultiError); ok {
		return idx < len(merr) && merr[idx] == datastore.ErrNoSuchEntity
	}
	return false
}<|MERGE_RESOLUTION|>--- conflicted
+++ resolved
@@ -17,7 +17,6 @@
 package goon
 
 import (
-	"errors"
 	"fmt"
 	"net/http"
 	"reflect"
@@ -244,8 +243,7 @@
 
 func (g *Goon) putMemoryMulti(src interface{}) {
 	v := reflect.Indirect(reflect.ValueOf(src))
-	size := v.Len()
-	for i := 0; i < size; i++ {
+	for i := 0; i < v.Len(); i++ {
 		g.putMemory(v.Index(i).Interface())
 	}
 }
@@ -307,14 +305,8 @@
 	if set.Kind() != reflect.Ptr {
 		return fmt.Errorf("goon: expected pointer to a struct, got %#v", dst)
 	}
-<<<<<<< HEAD
-	set = set.Elem()
-	if !set.CanSet() {
-		return errors.New(fmt.Sprintf("goon: provided %#v, which cannot be changed", dst))
-=======
 	if !set.CanSet() {
 		set = set.Elem()
->>>>>>> 87578cac
 	}
 	dsts := []interface{}{dst}
 	if err := g.GetMulti(dsts); err != nil {
@@ -329,11 +321,7 @@
 		// Not multi, normal error
 		return err
 	}
-<<<<<<< HEAD
-	set.Set(reflect.ValueOf(dsts[0]).Elem())
-=======
 	set.Set(reflect.Indirect(reflect.ValueOf(dsts[0])))
->>>>>>> 87578cac
 	return nil
 }
 
@@ -407,6 +395,7 @@
 					g.error(err)
 					return err
 				}
+
 				g.putMemory(d)
 			} else {
 				dskeys = append(dskeys, keys[mixs[i]])
