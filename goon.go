--- conflicted
+++ resolved
@@ -254,11 +254,7 @@
 	}
 	wg.Wait()
 	if any {
-<<<<<<< HEAD
-		return keys, multiErr
-=======
 		return keys, realError(multiErr)
->>>>>>> 3e366fc0
 	}
 	return keys, nil
 }
@@ -308,7 +304,6 @@
 	if payloadSize >= MemcachePutTimeoutThreshold {
 		memcacheTimeout = MemcachePutTimeoutLarge
 	}
-<<<<<<< HEAD
 	errc := make(chan error, 1) // need to buffer so as to not leak a goroutine
 	go func() {
 		errc <- memcache.SetMulti(g.context, items)
@@ -316,26 +311,16 @@
 	g.putMemoryMulti(srcs)
 	select {
 	case err := <-errc:
-		if err != nil {
+		if appengine.IsTimeoutError(err) {
+			g.timeoutError(err)
+			err = nil
+		} else if err != nil {
 			g.error(err)
 		}
 		// since putMemcache() gives no guarantee it will actually store the data in memcache
 		// we log and swallow this error
 	case <-time.After(memcacheTimeout):
 		return TimeoutError{"memcache", "put"}
-=======
-	errc := make(chan error)
-	go func() {
-		errc <- memcache.SetMulti(appengine.Timeout(g.context, memcacheTimeout), items)
-	}()
-	g.putMemoryMulti(srcs)
-	err := <-errc
-	if appengine.IsTimeoutError(err) {
-		g.timeoutError(err)
-		err = nil
-	} else if err != nil {
-		g.error(err)
->>>>>>> 3e366fc0
 	}
 	return nil
 }
@@ -410,7 +395,6 @@
 		return nil
 	}
 
-<<<<<<< HEAD
 	memcacheChan := make(chan map[string]*memcache.Item, 1) // buffer so that we don't leak a goroutine if the request times out
 	datastoreChan := make(chan error, 1)                    // again, buffer so we don't leak go routine
 	datastoreStarted := false
@@ -418,8 +402,12 @@
 
 	go func() {
 		memvalues, err := memcache.GetMulti(g.context, memkeys)
-		if err != nil {
-			g.error(err)
+		if appengine.IsTimeoutError(err) {
+			g.timeoutError(err)
+			err = nil
+		} else if err != nil {
+			g.error(err) // timing out or another error from memcache isn't something to fail over, but do log it
+			// No memvalues found, prepare the datastore fetch list already prepared above
 		}
 		memcacheChan <- memvalues
 	}()
@@ -440,33 +428,6 @@
 						return err
 					}
 					g.putMemory(d.Interface()) // populate local cache
-=======
-	memvalues, err := memcache.GetMulti(appengine.Timeout(g.context, MemcacheGetTimeout), memkeys)
-	if appengine.IsTimeoutError(err) {
-		g.timeoutError(err)
-		err = nil
-	} else if err != nil {
-		g.error(err) // timing out or another error from memcache isn't something to fail over, but do log it
-		// No memvalues found, prepare the datastore fetch list already prepared above
-	} else if len(memvalues) > 0 {
-		// since memcache fetch was successful, reset the datastore fetch list and repopulate it
-		dskeys = dskeys[:0]
-		dsdst = dsdst[:0]
-		dixs = dixs[:0]
-		// we only want to check the returned map if there weren't any errors
-		// unlike the datastore, memcache will return a smaller map with no error if some of the keys were missed
-
-		for i, m := range memkeys {
-			d := v.Index(mixs[i]).Interface()
-			if v.Index(mixs[i]).Kind() == reflect.Struct {
-				d = v.Index(mixs[i]).Addr().Interface()
-			}
-			if s, present := memvalues[m]; present {
-				err := fromGob(d, s.Value)
-				if err != nil {
-					g.error(err)
-					return err
->>>>>>> 3e366fc0
 				}
 			}
 
@@ -474,7 +435,6 @@
 				return nil
 			}
 
-<<<<<<< HEAD
 			if !datastoreStarted {
 				datastoreStarted = true
 				// datastore hasn't been kicked off yet
@@ -507,43 +467,8 @@
 						return err
 					}
 					v.Index(dsti).Set(reflect.ValueOf(dsdst[i]))
-=======
-	multiErr, any := make(appengine.MultiError, len(keys)), false
-	goroutines := (len(dskeys)-1)/getMultiLimit + 1
-	var wg sync.WaitGroup
-	wg.Add(goroutines)
-	for i := 0; i < goroutines; i++ {
-		go func(i int) {
-			defer wg.Done()
-			var toCache []interface{}
-			lo := i * getMultiLimit
-			hi := (i + 1) * getMultiLimit
-			if hi > len(dskeys) {
-				hi = len(dskeys)
-			}
-			gmerr := datastore.GetMulti(g.context, dskeys[lo:hi], dsdst[lo:hi])
-			if gmerr != nil {
-				any = true // this flag tells GetMulti to return multiErr later
-				merr, ok := gmerr.(appengine.MultiError)
-				if !ok {
-					g.error(gmerr)
-					for j := lo; j < hi; j++ {
-						multiErr[j] = gmerr
-					}
-					return
->>>>>>> 3e366fc0
-				}
-				for i, idx := range dixs[lo:hi] {
-					if merr[i] == nil {
-						toCache = append(toCache, dsdst[lo+i])
-					} else {
-						multiErr[idx] = merr[i]
-					}
-				}
-			} else {
-				toCache = append(toCache, dsdst[lo:hi]...)
-			}
-<<<<<<< HEAD
+				}
+			}
 			return err
 		case <-memcacheGetTimeoutChan:
 			if !datastoreStarted { //memcache took too long, start the datastore request
@@ -612,27 +537,10 @@
 	}
 	wg.Wait()
 	if any {
-		datastoreChan <- multiErr
+		datastoreChan <- realError(multiErr)
 	} else {
 		datastoreChan <- nil
 	}
-=======
-			if len(toCache) > 0 {
-				if err := g.putMemcache(toCache); err != nil {
-					g.error(err)
-					// since putMemcache() gives no guarantee it will actually store the data in memcache
-					// we log and swallow this error
-				}
-
-			}
-		}(i)
-	}
-	wg.Wait()
-	if any {
-		return realError(multiErr)
-	}
-	return nil
->>>>>>> 3e366fc0
 }
 
 // Delete deletes the entity for the given key.
@@ -732,11 +640,7 @@
 	}
 	wg.Wait()
 	if any {
-<<<<<<< HEAD
-		return multiErr
-=======
 		return realError(multiErr)
->>>>>>> 3e366fc0
 	}
 	return nil
 }
