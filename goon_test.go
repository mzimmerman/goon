--- conflicted
+++ resolved
@@ -268,10 +268,6 @@
 		t.Errorf("Should have two HasParent structs")
 	}
 
-<<<<<<< HEAD
-	// test setStructKey
-
-=======
 	hasParentTest := &HasParent{}
 	fakeParent := datastore.NewKey(c, "FakeParent", "", 1, nil)
 	hasParentKey := datastore.NewKey(c, "HasParent", "", 2, fakeParent)
@@ -295,7 +291,6 @@
 	if err := n.Get(hs); err == nil {
 		t.Errorf("Should have received an error because didn't pass a pointer to a struct")
 	}
->>>>>>> f337cef3
 }
 
 type keyTest struct {
