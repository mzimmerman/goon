--- conflicted
+++ resolved
@@ -1649,10 +1649,6 @@
 	Value int32
 }
 
-<<<<<<< HEAD
-=======
-// Commenting out for issue https://code.google.com/p/googleappengine/issues/detail?id=10493
->>>>>>> 9f1cba2a
 func TestMemcachePutTimeout(t *testing.T) {
 	c, err := aetest.NewContext(nil)
 	if err != nil {
@@ -1667,57 +1663,33 @@
 		t.Errorf("put: unexpected error - %v", err)
 	}
 
-<<<<<<< HEAD
 	LogTimeoutErrors = true
-	MemcachePutTimeoutSmall = time.Nanosecond
+	MemcachePutTimeoutSmall = 0
 	MemcacheGetTimeout = time.Nanosecond
-	if err := g.putMemcache([]interface{}{hi}, []byte{0}); appengine.IsTimeoutError(err) {
+	if err := g.putMemcache([]interface{}{hi}, []byte{0}); err != nil {
 		t.Errorf("Request should not timeout due to the error being swallowed - err = %v", err)
-	}
-	MemcachePutTimeoutSmall = time.Second
-	MemcachePutTimeoutThreshold = 0
-	MemcachePutTimeoutLarge = time.Nanosecond
-	if err := g.putMemcache([]interface{}{hi}, []byte{0}); appengine.IsTimeoutError(err) {
-		t.Errorf("Request should not timeout due to the error being swallowed - err = %v", err)
-	}
-
-	MemcachePutTimeoutLarge = time.Second
-	if err := g.putMemcache([]interface{}{hi}, []byte{0}); err != nil {
-=======
-	MemcachePutTimeoutSmall = 0
-	MemcacheGetTimeout = 0
-	if err := g.putMemcache([]interface{}{hi}); !appengine.IsTimeoutError(err) {
-		t.Errorf("Request should timeout - err = %v", err)
 	}
 	MemcachePutTimeoutSmall = time.Second
 	MemcachePutTimeoutThreshold = 0
 	MemcachePutTimeoutLarge = 0
-	if err := g.putMemcache([]interface{}{hi}); !appengine.IsTimeoutError(err) {
-		t.Errorf("Request should timeout - err = %v", err)
+	if err := g.putMemcache([]interface{}{hi}, []byte{0}); err != nil {
+		t.Errorf("Request should not timeout due to the error being swallowed - err = %v", err)
 	}
 
 	MemcachePutTimeoutLarge = time.Second
-	if err := g.putMemcache([]interface{}{hi}); err != nil {
->>>>>>> 9f1cba2a
+	if err := g.putMemcache([]interface{}{hi}, []byte{0}); err != nil {
 		t.Errorf("putMemcache: unexpected error - %v", err)
 	}
 
 	g.FlushLocalCache()
 	memcache.Flush(c)
 	// time out Get
-<<<<<<< HEAD
-	MemcacheGetTimeout = time.Nanosecond
-	// time out Put too
-	MemcachePutTimeoutSmall = time.Nanosecond
-	MemcachePutTimeoutThreshold = 0
-	MemcachePutTimeoutLarge = time.Nanosecond
-=======
 	MemcacheGetTimeout = 0
 	// time out Put too
 	MemcachePutTimeoutSmall = 0
 	MemcachePutTimeoutThreshold = 0
 	MemcachePutTimeoutLarge = 0
->>>>>>> 9f1cba2a
+
 	hiResult := &HasId{Id: hi.Id}
 	if err := g.Get(hiResult); err != nil {
 		t.Errorf("Request should not timeout cause we'll fetch from the datastore but got error  %v", err)
