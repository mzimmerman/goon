/*
 * Copyright (c) 2013 Matt Jibson <matt.jibson@gmail.com>
 *
 * Permission to use, copy, modify, and distribute this software for any
 * purpose with or without fee is hereby granted, provided that the above
 * copyright notice and this permission notice appear in all copies.
 *
 * THE SOFTWARE IS PROVIDED "AS IS" AND THE AUTHOR DISCLAIMS ALL WARRANTIES
 * WITH REGARD TO THIS SOFTWARE INCLUDING ALL IMPLIED WARRANTIES OF
 * MERCHANTABILITY AND FITNESS. IN NO EVENT SHALL THE AUTHOR BE LIABLE FOR
 * ANY SPECIAL, DIRECT, INDIRECT, OR CONSEQUENTIAL DAMAGES OR ANY DAMAGES
 * WHATSOEVER RESULTING FROM LOSS OF USE, DATA OR PROFITS, WHETHER IN AN
 * ACTION OF CONTRACT, NEGLIGENCE OR OTHER TORTIOUS ACTION, ARISING OUT OF
 * OR IN CONNECTION WITH THE USE OR PERFORMANCE OF THIS SOFTWARE.
 */

package goon

import (
	"reflect"
	"testing"

	"appengine/aetest"
	"appengine/datastore"
	"appengine/memcache"
)

<<<<<<< HEAD
func TestMain(t *testing.T) {
	c, err := aetest.NewContext(nil)
	defer c.Close()
	if err != nil {
		t.Fatalf("Could not create testing context - %v", err)
	}
=======
func TestGoon(t *testing.T) {
	c, err := aetest.NewContext(nil)
	if err != nil {
		t.Fatalf("Could not start aetest - %v", err)
	}
	defer c.Close()
	n := goon.FromContext(c)
>>>>>>> c14b6e98

	n := FromContext(c)
	// key tests
	noid := NoId{}
	if k, err := n.KeyError(noid); err == nil && !k.Incomplete() {
		t.Error("expected incomplete on noid")
	}
	if n.Key(noid) != nil {
		t.Error("expected to not find a key")
	}

	var keyTests = []keyTest{
		{
			HasId{Id: 1},
			datastore.NewKey(c, "HasId", "", 1, nil),
		},
		{
			HasKind{Id: 1, Kind: "OtherKind"},
			datastore.NewKey(c, "OtherKind", "", 1, nil),
		},
		{
			HasDefaultKind{Id: 1, Kind: "OtherKind"},
			datastore.NewKey(c, "OtherKind", "", 1, nil),
		},
		{
			HasDefaultKind{Id: 1},
			datastore.NewKey(c, "DefaultKind", "", 1, nil),
		},
		keyTest{
			HasKey{Key: datastore.NewKey(c, "HasKey", "", 0, nil)},
			datastore.NewKey(c, "HasKey", "", 0, nil),
		},
		keyTest{
			HasString{Id: "new"},
			datastore.NewKey(c, "HasString", "new", 0, nil),
		},
	}

	for _, kt := range keyTests {
		if k, err := n.KeyError(kt.obj); err != nil {
			t.Errorf(err.Error())
		} else if !k.Equal(kt.key) {
			t.Errorf("keys not equal - %v != %v", k, kt.key)
		}
	}

	// datastore tests
	if err := n.Get(&HasId{Id: 0}); err == nil {
		t.Errorf("ds: expected error, we're fetching from the datastore on an incomplete key!")
	}
	if err := n.Get(&HasId{Id: 1}); err != datastore.ErrNoSuchEntity {
		t.Errorf("ds: expected no such entity, got %s", err)
	}
	// run twice to make sure autocaching works correctly
	if err := n.Get(&HasId{Id: 1}); err != datastore.ErrNoSuchEntity {
		t.Errorf("ds: expected no such entity, got %s", err)
	}
	es := []*HasId{
		{Id: 1, Name: "one"},
		{Id: 2, Name: "two"},
	}
	nes := []*HasId{
		{Id: 1},
		{Id: 2},
	}
	if err := n.GetMulti(&es); err == nil {
		t.Errorf("ds: expected error")
	}
	if _, err := n.PutMulti(&es); err != nil {
		t.Errorf("put: unexpected error")
	}
	if err := n.GetMulti(&es); err != nil {
		t.Errorf("ds: unexpected error")
	}
	if err := n.GetMulti(&nes); err != nil {
		t.Errorf("put: unexpected error")
	} else if *es[0] != *nes[0] || *es[1] != *nes[1] {
		t.Errorf("put: bad results")
	} else {
		nesk0 := n.Key(nes[0])
		if !nesk0.Equal(datastore.NewKey(c, "HasId", "", 1, nil)) {
			t.Errorf("put: bad key")
		}
		nesk1 := n.Key(nes[1])
		if !nesk1.Equal(datastore.NewKey(c, "HasId", "", 2, nil)) {
			t.Errorf("put: bad key")
		}
	}
	// force partial fetch from memcache and then datastore
	memcache.Flush(c)
	if err := n.Get(nes[0]); err != nil {
		t.Errorf("get: unexpected error")
	}
	if err := n.GetMulti(&nes); err != nil {
		t.Errorf("get: unexpected error")
	}
	hkp := &HasKey{}
	if _, err := n.Put(hkp); err != nil {
		t.Errorf("put: unexpected error - %v", err)
	}

	hkm := []*HasKey{
		{Name: "one", P: hkp.Key},
		{Name: "two", P: hkp.Key},
	}
	_, err = n.PutMulti(&hkm)
	if err != nil {
		t.Errorf("putmulti: unexpected error")
	}
	query := datastore.NewQuery("HasKey").Ancestor(hkp.Key).Filter("Name =", "two")
	var hks []*HasKey
	_, err = n.GetAll(query, &hks)
	if err != nil {
		t.Errorf("getmulti: unexpected error - %v", err)
	}
	if len(hks) != 1 || hks[0].Name != "two" {
		t.Errorf("getmulti: could not fetch resource - fetched %#v", hks[0])
	}

	query = datastore.NewQuery("HasKey").Ancestor(hkp.Key).Filter("Name =", "one")
	_, err = n.GetAll(query, &hks)
	if err != nil {
		t.Errorf("getmulti: unexpected error - %v", err)
	}
	if len(hks) != 2 {
		t.Errorf("getmulti: could not fetch additional resource - fetched %#v", hks)
	}

	hk := &HasKey{Name: "haskey", P: hkp.Key}
	if _, err := n.Put(hk); err != nil {
		t.Errorf("put: unexpected error - %v", err)
	}
	if hk.Key == nil {
		t.Errorf("key should not be nil")
	} else if hk.Key.Incomplete() {
		t.Errorf("key should no longer be incomplete")
	}
	n.cache = make(map[string]interface{})

	hk2 := &HasKey{Key: hk.Key}
	if err := n.Get(hk2); err != nil {
		t.Errorf("get: unexpected error - %v", err)
	}
	if hk2.Name != hk.Name {
		t.Errorf("Could not fetch HasKey object from memory - %#v != %#v", hk, hk2)
	}
	if !hk2.P.Equal(hkp.Key) {
		t.Errorf("Parent not loaded for %#v", hk2)
	}

	hk3 := &HasKey{Key: hk.Key}
	delete(n.cache, memkey(hk3.Key))
	if err := n.Get(hk3); err != nil {
		t.Errorf("get: unexpected error - %v", err)
	}
	if hk3.Name != hk.Name {
		t.Errorf("Could not fetch HasKey object from memcache- %#v != %#v", hk, hk3)
	}

	hk4 := &HasKey{Key: hk.Key}
	delete(n.cache, memkey(hk4.Key))
	if memcache.Flush(n.context) != nil {
		t.Errorf("Unable to flush memcache")
	}
	if err := n.Get(hk4); err != nil {
		t.Errorf("get: unexpected error - %v", err)
	}
	if hk4.Name != hk.Name {
		t.Errorf("Could not fetch HasKey object from datastore- %#v != %#v", hk, hk4)
	}

	// put a HasId resource, then test pulling it from memory, memcache, and datastore
	hi := &HasId{Name: "hasid"} // no id given, should be automatically created by the datastore
	if _, err := n.Put(hi); err != nil {
		t.Errorf("put: unexpected error - %v", err)
	}
	if n.Key(hi) == nil {
		t.Errorf("key should not be nil")
	} else if n.Key(hi).Incomplete() {
		t.Errorf("key should not be incomplete")
	}

	hi2 := &HasId{Id: hi.Id}
	if err := n.Get(hi2); err != nil {
		t.Errorf("get: unexpected error - %v", err)
	}
	if hi2.Name != hi.Name {
		t.Errorf("Could not fetch HasId object from memory - %#v != %#v, memory=%#v", hi, hi2, n.cache[memkey(n.Key(hi2))])
	}

	hi3 := &HasId{Id: hi.Id}
	delete(n.cache, memkey(n.Key(hi)))
	if err := n.Get(hi3); err != nil {
		t.Errorf("get: unexpected error - %v", err)
	}
	if hi3.Name != hi.Name {
		t.Errorf("Could not fetch HasId object from memory - %#v != %#v", hi, hi3)
	}

	hi4 := &HasId{Id: hi.Id}
	delete(n.cache, memkey(n.Key(hi4)))
	if memcache.Flush(n.context) != nil {
		t.Errorf("Unable to flush memcache")
	}
	if err := n.Get(hi4); err != nil {
		t.Errorf("get: unexpected error - %v", err)
	}
	if hi4.Name != hi.Name {
		t.Errorf("Could not fetch HasId object from datastore- %#v != %#v", hi, hi4)
	}

	dad := &HasParent{Name: "dad"}
	if _, err := n.Put(dad); err != nil {
		t.Errorf("dad not able to be stored")
	}

	son := &HasParent{Name: "son", P: n.Key(dad)}
	if _, err := n.Put(son); err != nil {
		t.Errorf("son not able to be stored")
	}

	sonCopy := &HasParent{Id: son.Id, P: son.P}
	if err := n.Get(sonCopy); err != nil {
		t.Errorf("son not able to be fetched - %v", err)
	}
	if sonCopy.Name != "son" {
		t.Errorf("Name not fetched for son")
	}
	if !sonCopy.P.Equal(n.Key(dad)) {
		t.Errorf("did not properly populate the Parent() key for son - %#v", sonCopy)
	}

	var sons []*HasParent
	allSonsQuery := datastore.NewQuery("HasParent").Ancestor(n.Key(dad))
	if _, err := n.GetAll(allSonsQuery, &sons); err != nil {
		t.Errorf("sons not able to be fetched")
	}

	for _, child := range sons {
		if child.Name == "" {
			t.Errorf("did not properly fetch sons with GetAll")
		}
		if child.Name == "son" && !child.P.Equal(n.Key(dad)) {
			t.Errorf("did not properly populate the Parent() key for son - %#v to %#v", child, dad)
		}
	}
	if len(sons) != 2 {
		t.Errorf("Should have two HasParent structs")
	}

	hasParentTest := &HasParent{}
	fakeParent := datastore.NewKey(c, "FakeParent", "", 1, nil)
	hasParentKey := datastore.NewKey(c, "HasParent", "", 2, fakeParent)
	setStructKey(hasParentTest, hasParentKey)
	if hasParentTest.Id != 2 {
		t.Errorf("setStructKey not setting stringid properly")
	}
	if hasParentTest.P != fakeParent {
		t.Errorf("setStructKey not setting parent properly")
	}
	hps := []HasParent{HasParent{}}
	setStructKey(&hps[0], hasParentKey)
	if hps[0].Id != 2 {
		t.Errorf("setStructKey not setting stringid properly when src is a slice of structs")
	}
	if hps[0].P != fakeParent {
		t.Errorf("setStructKey not setting parent properly when src is a slice of structs")
	}

	hs := HasString{Id: "hasstringid"}
	if err := n.Get(hs); err == nil {
		t.Errorf("Should have received an error because didn't pass a pointer to a struct")
	}
	father := &HasId{}
	fatherkey, err := n.Put(father)
	if err != nil {
		t.Fatalf("Could not put father")
	}
	if !fatherkey.Equal(father.Self(n)) {
		t.Fatalf("Father key not populated")
	}

	goontests := []GoonTest{
		GoonTest{&HasDefaultKind{Name: "orphan"}, false},
		GoonTest{&HasId{Name: "orphan"}, false},
		GoonTest{&HasKey{Name: "orphan"}, false},
		GoonTest{&HasKey{Name: "child", P: father.Self(n)}, false},
		GoonTest{&HasKind{Name: "orphan", Kind: "other"}, false},
		GoonTest{&HasParent{Name: "orphan"}, false},
		GoonTest{&HasParent{Name: "child", P: father.Self(n)}, false},
		GoonTest{HasString{Id: "orphan"}, true},
		GoonTest{&HasString{Name: "orphan", Id: "hasstringid"}, false},
	}

	multiPut := make([]GoonStore, 0)
	multiMemoryResult := make([]GoonStore, 0)
	multiMemcacheResult := make([]GoonStore, 0)
	multiDatastoreResult := make([]GoonStore, 0)
	for _, gt := range goontests {
		if gt.putErr {
			continue
		}
		// should make a copy of each valid put GoonScore object
		multiPut = append(multiPut, reflect.ValueOf(gt.orig).Elem().Addr().Interface().(GoonStore))
		multiMemoryResult = append(multiMemoryResult, reflect.ValueOf(gt.orig).Elem().Addr().Interface().(GoonStore))
		multiMemcacheResult = append(multiMemcacheResult, reflect.ValueOf(gt.orig).Elem().Addr().Interface().(GoonStore))
		multiDatastoreResult = append(multiDatastoreResult, reflect.ValueOf(gt.orig).Elem().Addr().Interface().(GoonStore))
	}

	multiKeys, err := n.PutMulti(&multiPut)
	if err != nil {
		t.Fatalf("PutMulti failed for []GoonScore - %v", err)
	}
	multiKeysCopy, err := n.extractKeys(multiPut, false)
	if err != nil {
		t.Fatalf("extractKeys failed for []GoonScore - %v", err)
	}
	if !reflect.DeepEqual(multiKeys, multiKeysCopy) {
		t.Errorf("Keys returned from PutMulti != extractKeys")
	}
	multiStrings := make([]string, len(multiPut))
	for x := range multiStrings {
		tk, err := n.getStructKey(multiPut[x])
		if err != nil {
			t.Errorf("Could not get key from %v - %s", multiPut[x], err)
		}
		multiStrings[x] = tk.Encode()
	}
	err = n.GetMulti(&multiMemoryResult)
	if err != nil {
		t.Fatalf("memory - GetMultii failed for []GoonScore - %v", err)
	}
	n.cache = make(map[string]interface{}) // delete memory
	err = n.GetMulti(&multiMemcacheResult)
	if err != nil {
		t.Fatalf("memcache - GetMultii failed for []GoonScore - %v", err)
	}
	n.cache = make(map[string]interface{})      // delete memory
	err = memcache.DeleteMulti(c, multiStrings) // delete all memcache
	if err != nil {
		t.Fatalf("Error clearing memcache for %#v", multiStrings)
	}
	err = n.GetMulti(&multiDatastoreResult)
	if err != nil {
		t.Fatalf("datastore - GetMultii failed for []GoonScore - %v", err)
	}
	if !reflect.DeepEqual(multiPut, multiDatastoreResult) {
		t.Errorf("PutMulti != GetMulti for datastore")
	}
	if !reflect.DeepEqual(multiPut, multiMemcacheResult) {
		t.Errorf("PutMulti != GetMulti for memcache")
	}
	if !reflect.DeepEqual(multiPut, multiMemoryResult) {
		t.Errorf("PutMulti != GetMulti for memory")
	}

	for _, gt := range goontests {
		key, err := n.Put(gt.orig)
		if (err == nil) && gt.putErr {
			t.Errorf("Put request for %#v should have errored but didn't", gt.orig)
			continue
		} else if err != nil {
			if !gt.putErr {
				t.Errorf("Put request had unexpected error %v for %#v", err, gt.orig)
			}
			// put error'd, nothing else to test
			continue
		}
		if !key.Equal(gt.orig.Self(n)) {
			t.Errorf("Key not equal for object %#v ***** %v != %v", gt.orig, key, gt.orig.Self(n))
			continue
		}
		if key.Parent() != nil && gt.orig.Self(n) != nil && !key.Parent().Equal(gt.orig.Parent(n)) {
			t.Errorf("Parent not equal for object %#v ***** %v != %v", gt.orig, key.Parent(), gt.orig.Parent(n))
		}
		for _, fetchType := range []string{"memory", "memcache", "datastore"} {
			switch fetchType {
			case "datastore":
				err = memcache.Delete(c, gt.orig.Self(n).Encode())
				if err != nil {
					t.Fatalf("Error clearing memcache for %#v", gt.orig)
				}
				fallthrough
			case "memcache":
				n.cache = make(map[string]interface{})
			}

			putDest := reflect.New(reflect.TypeOf(gt.orig).Elem()).Interface().(GoonStore)
			setStructKey(putDest, key)
			if hk, ok := putDest.(*HasKey); ok {
				hk.P = nil
			}
			err = n.Get(putDest)
			if err != nil {
				t.Fatalf("%s - Get failed on object %#v", fetchType, putDest)
			}
			if putDest.Data() != gt.orig.Data() {
				t.Fatalf("%s - Get request failed to populate data of %#v to %#v", fetchType, gt.orig, putDest)
			}
		}
	}
	for _, gt := range goontests {
		if gt.putErr {
			continue // can't test GetAll on a struct that can't be put!
		}
		name := typeName(gt.orig)
		if hk, ok := gt.orig.(*HasKind); ok {
			name = hk.Kind
		}
		query := datastore.NewQuery(name)
		if gt.orig.Parent(n) == nil {
			query = query.Filter("Name =", "orphan")
		} else {
			query = query.Filter("Name =", "child")
		}
		temp := reflect.Indirect(reflect.New(reflect.TypeOf(gt.orig))).Interface()
		slicePtr := reflect.New(reflect.SliceOf(reflect.TypeOf(temp)))
		slice := slicePtr.Elem()
		_, err = n.GetAll(query, slicePtr.Interface())
		len := slice.Len()
		for x := 0; x < len; x++ {
			gs := slice.Index(x).Interface().(GoonStore)
			if !gs.Self(n).Equal(gs.Self(n)) {
				t.Errorf("Self key information not being set properly for %#v to %#v", gt.orig, gs)
			}
			if (gs.Parent(n) == nil && gt.orig.Parent(n) != nil) || (gs.Parent(n) != nil && gt.orig.Parent(n) == nil) || !gs.Parent(n).Equal(gs.Parent(n)) {
				t.Errorf("Self key information not being set properly for %#v to %#v", gt.orig, gs)
			}
			if gs.Data() != gt.orig.Data() {
				t.Errorf("GetAll request failed to populate data of %#v to %#v", gt.orig, gs)
			}
		}
	}
}

type keyTest struct {
	obj interface{}
	key *datastore.Key
}

type NoId struct {
}

type HasId struct {
	Id   int64 `datastore:"-" goon:"id"`
	Name string
}

func (src *HasId) Parent(g *Goon) *datastore.Key {
	return src.Self(g).Parent()
}

func (src *HasId) Self(g *Goon) *datastore.Key {
	key, err := g.getStructKey(src)
	if err == nil {
		return key
	}
	panic("err - " + err.Error())
}

func (src *HasId) Data() string {
	return src.Name
}

type HasKind struct {
	Id   int64  `datastore:"-" goon:"id"`
	Kind string `datastore:"-" goon:"kind"`
	Name string
}

func (src *HasKind) Parent(g *Goon) *datastore.Key {
	return src.Self(g).Parent()
}

func (src *HasKind) Self(g *Goon) *datastore.Key {
	key, err := g.getStructKey(src)
	if err == nil {
		return key
	}
	panic("err - " + err.Error())
}

func (src *HasKind) Data() string {
	return src.Name
}

type HasKey struct {
	Key  *datastore.Key `datastore:"-" goon:"id"`
	P    *datastore.Key `datastore:"-" goon:"parent"`
	Name string
}

func (src *HasKey) Parent(g *Goon) *datastore.Key {
	return src.P
}

func (src *HasKey) Self(g *Goon) *datastore.Key {
	key, err := g.getStructKey(src)
	if err == nil {
		return key
	}
	panic("err - " + err.Error())
}

func (src *HasKey) Data() string {
	return src.Name
}

type HasDefaultKind struct {
	Id   int64  `datastore:"-" goon:"id"`
	Kind string `datastore:"-" goon:"kind,DefaultKind"`
	Name string
}

func (src *HasDefaultKind) Parent(g *Goon) *datastore.Key {
	return src.Self(g).Parent()
}

func (src *HasDefaultKind) Self(g *Goon) *datastore.Key {
	key, err := g.getStructKey(src)
	if err == nil {
		return key
	}
	panic("err - " + err.Error())
}

func (src *HasDefaultKind) Data() string {
	return src.Name
}

type HasString struct {
	Name string
	Id   string `datastore:"-" goon:"id"`
}

func (src HasString) Parent(g *Goon) *datastore.Key {
	return src.Self(g).Parent()
}

func (src HasString) Self(g *Goon) *datastore.Key {
	key, err := g.getStructKey(src)
	if err == nil {
		return key
	}
	panic("err - " + err.Error())
}

func (src HasString) Data() string {
	return src.Name
}

type HasParent struct {
	Id   int64          `datastore:"-" goon:"id"`
	P    *datastore.Key `datastore:"-" goon:"parent"`
	Name string
}

func (src *HasParent) Parent(g *Goon) *datastore.Key {
	return src.P
}

func (src *HasParent) Self(g *Goon) *datastore.Key {
	key, err := g.getStructKey(src)
	if err == nil {
		return key
	}
	panic("err - " + err.Error())
}

func (src *HasParent) Data() string {
	return src.Name
}

type GoonStore interface {
	Data() string
	Parent(*Goon) *datastore.Key
	Self(*Goon) *datastore.Key
}

type GoonTest struct {
	orig   GoonStore
	putErr bool
}

type PutGet struct {
	ID    int64 `datastore:"-" goon:"id"`
	Value int32
}

// This test won't fail but if run with -race flag, it will show known race conditions
// Using multiple goroutines per http request is recommended here:
// http://talks.golang.org/2013/highperf.slide#22
func TestRace(t *testing.T) {
	c, err := aetest.NewContext(nil)
	if err != nil {
		t.Fatalf("Could not start aetest - %v", err)
	}
	defer c.Close()
	g := goon.FromContext(c)

	hasid := &HasId{Id: 1, Name: "Race"}
	_, err = g.Put(hasid)
	if err != nil {
		t.Fatalf("Could not put Race entity - %v", err)
	}
	for x := 0; x < 5; x++ {
		go func() {
			g.Get(hasid)
		}()
	}
}

func TestPutGet(t *testing.T) {
	c, err := aetest.NewContext(nil)
	defer c.Close()
	if err != nil {
		t.Fatalf("Could not start aetest - %v", err)
	}
<<<<<<< HEAD
	g := FromContext(c)
=======
	defer c.Close()
	g := goon.FromContext(c)

>>>>>>> c14b6e98
	key, err := g.Put(&PutGet{ID: 12, Value: 15})
	if err != nil {
		t.Fatal(err.Error())
	}
	if key.IntID() != 12 {
		t.Fatal("ID should be 12 but is", key.IntID())
	}

	// Datastore Get
	dsPutGet := &PutGet{}
	err = datastore.Get(c,
		datastore.NewKey(c, "PutGet", "", 12, nil), dsPutGet)
	if err != nil {
		t.Fatal(err.Error())
	}
	if dsPutGet.Value != 15 {
		t.Fatal("dsPutGet.Value should be 15 but is",
			dsPutGet.Value)
	}

	// Goon Get
	goonPutGet := &PutGet{ID: 12}
<<<<<<< HEAD
	v := []interface{}{goonPutGet}
	err = g.GetMulti(&v)
	t.Log("v0", v[0])
	t.Log("gpg", goonPutGet)
=======
	err = g.Get(goonPutGet)
>>>>>>> c14b6e98
	if err != nil {
		t.Fatal(err.Error())
	}
	if goonPutGet.ID != 12 {
		t.Fatal("goonPutGet.ID should be 12 but is", goonPutGet.ID)
	}
	if goonPutGet.Value != 15 {
		t.Fatal("goonPutGet.Value should be 15 but is",
			goonPutGet.Value)
	}
}<|MERGE_RESOLUTION|>--- conflicted
+++ resolved
@@ -25,22 +25,12 @@
 	"appengine/memcache"
 )
 
-<<<<<<< HEAD
-func TestMain(t *testing.T) {
-	c, err := aetest.NewContext(nil)
-	defer c.Close()
-	if err != nil {
-		t.Fatalf("Could not create testing context - %v", err)
-	}
-=======
 func TestGoon(t *testing.T) {
 	c, err := aetest.NewContext(nil)
 	if err != nil {
 		t.Fatalf("Could not start aetest - %v", err)
 	}
 	defer c.Close()
-	n := goon.FromContext(c)
->>>>>>> c14b6e98
 
 	n := FromContext(c)
 	// key tests
@@ -639,7 +629,7 @@
 		t.Fatalf("Could not start aetest - %v", err)
 	}
 	defer c.Close()
-	g := goon.FromContext(c)
+	g := FromContext(c)
 
 	hasid := &HasId{Id: 1, Name: "Race"}
 	_, err = g.Put(hasid)
@@ -659,13 +649,8 @@
 	if err != nil {
 		t.Fatalf("Could not start aetest - %v", err)
 	}
-<<<<<<< HEAD
 	g := FromContext(c)
-=======
-	defer c.Close()
-	g := goon.FromContext(c)
-
->>>>>>> c14b6e98
+
 	key, err := g.Put(&PutGet{ID: 12, Value: 15})
 	if err != nil {
 		t.Fatal(err.Error())
@@ -688,14 +673,7 @@
 
 	// Goon Get
 	goonPutGet := &PutGet{ID: 12}
-<<<<<<< HEAD
-	v := []interface{}{goonPutGet}
-	err = g.GetMulti(&v)
-	t.Log("v0", v[0])
-	t.Log("gpg", goonPutGet)
-=======
 	err = g.Get(goonPutGet)
->>>>>>> c14b6e98
 	if err != nil {
 		t.Fatal(err.Error())
 	}
