--- conflicted
+++ resolved
@@ -21,6 +21,7 @@
 	"testing"
 	"time"
 
+	"appengine"
 	"appengine/aetest"
 	"appengine/datastore"
 	"appengine/memcache"
@@ -697,7 +698,6 @@
 	Value int32
 }
 
-<<<<<<< HEAD
 func TestVariance(t *testing.T) {
 	c, err := aetest.NewContext(nil)
 	if err != nil {
@@ -728,7 +728,7 @@
 
 		// add test data to proper locations only
 		for _, obj := range objects {
-			key, _ := g.getStructKey(obj)
+			key, _, _ := g.getStructKey(obj)
 			if _, err := datastore.Put(g.context, key, obj); err != nil {
 				t.Errorf("Error putting object %v", obj)
 			}
@@ -886,67 +886,6 @@
 		t.Errorf("Fetched object isn't accurate - want %v, fetched %v", hi, hiResult)
 	}
 }
-=======
-// Commenting out for issue https://code.google.com/p/googleappengine/issues/detail?id=10493
-//func TestMemcachePutTimeout(t *testing.T) {
-//	c, err := aetest.NewContext(nil)
-//	if err != nil {
-//		t.Fatalf("Could not start aetest - %v", err)
-//	}
-//	defer c.Close()
-//	g := FromContext(c)
-//	MemcachePutTimeoutSmall = time.Second
-//	// put a HasId resource, then test pulling it from memory, memcache, and datastore
-//	hi := &HasId{Name: "hasid"} // no id given, should be automatically created by the datastore
-//	if _, err := g.Put(hi); err != nil {
-//		t.Errorf("put: unexpected error - %v", err)
-//	}
-
-//	MemcachePutTimeoutSmall = 0
-//	MemcacheGetTimeout = 0
-//	if err := g.putMemcache([]interface{}{hi}); !appengine.IsTimeoutError(err) {
-//		t.Errorf("Request should timeout - err = %v", err)
-//	}
-//	MemcachePutTimeoutSmall = time.Second
-//	MemcachePutTimeoutThreshold = 0
-//	MemcachePutTimeoutLarge = 0
-//	if err := g.putMemcache([]interface{}{hi}); !appengine.IsTimeoutError(err) {
-//		t.Errorf("Request should timeout - err = %v", err)
-//	}
-
-//	MemcachePutTimeoutLarge = time.Second
-//	if err := g.putMemcache([]interface{}{hi}); err != nil {
-//		t.Errorf("putMemcache: unexpected error - %v", err)
-//	}
-
-//	g.FlushLocalCache()
-//	memcache.Flush(c)
-//	// time out Get
-//	MemcacheGetTimeout = 0
-//	// time out Put too
-//	MemcachePutTimeoutSmall = 0
-//	MemcachePutTimeoutThreshold = 0
-//	MemcachePutTimeoutLarge = 0
-//	hiResult := &HasId{Id: hi.Id}
-//	if err := g.Get(hiResult); err != nil {
-//		t.Errorf("Request should not timeout cause we'll fetch from the datastore but got error  %v", err)
-//		// Put timing out should also error, but it won't be returned here, just logged
-//	}
-//	if !reflect.DeepEqual(hi, hiResult) {
-//		t.Errorf("Fetched object isn't accurate - want %v, fetched %v", hi, hiResult)
-//	}
-
-//	hiResult = &HasId{Id: hi.Id}
-//	g.FlushLocalCache()
-//	MemcacheGetTimeout = time.Second
-//	if err := g.Get(hiResult); err != nil {
-//		t.Errorf("Request should not timeout cause we'll fetch from memcache successfully but got error %v", err)
-//	}
-//	if !reflect.DeepEqual(hi, hiResult) {
-//		t.Errorf("Fetched object isn't accurate - want %v, fetched %v", hi, hiResult)
-//	}
-//}
->>>>>>> e33fca64
 
 // This test won't fail but if run with -race flag, it will show known race conditions
 // Using multiple goroutines per http request is recommended here:
