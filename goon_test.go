--- conflicted
+++ resolved
@@ -32,10 +32,6 @@
 		t.Fatalf("Could not start aetest - %v", err)
 	}
 	defer c.Close()
-<<<<<<< HEAD
-=======
-	n := FromContext(c)
->>>>>>> 8198a453
 
 	n := FromContext(c)
 	// key tests
